/**
 * @file EcalRecProducer.h
 * @brief Class that performs basic ECal digitization
 * @author Owen Colegrove, UCSB
 * @author Omar Moreno, SLAC National Accelerator Laboratory
 * @author Tom Eichlersmith, University of Minnesota
 */

#ifndef ECAL_ECALRECPRODUCER_H_
#define ECAL_ECALRECPRODUCER_H_

//----------------//
//   C++ StdLib   //
//----------------//
#include <memory> //for smart pointers

//----------//
//   LDMX   //
//----------//
#include "Event/EventDef.h"
#include "DetDescr/DetectorID.h"
#include "DetDescr/EcalID.h"
#include "Framework/EventProcessor.h"

namespace ldmx {

    /**
     * @class EcalRecProducer
     * @brief Performs basic ECal reconstruction
     *
     * Reconstruction is done from the EcalDigi samples.
     * Some hard-coded parameters are used for position and energy calculation.
     */
    class EcalRecProducer : public Producer {

        public:

            /**
             * Constructor
             */
            EcalRecProducer(const std::string& name, Process& process);

            /**
             * Destructor
             */
            virtual ~EcalRecProducer();

            /**
             * Grabs configure parameters from the python config file.
             */
            virtual void configure(Parameters&);

            /**
             * Produce EcalHits and put them into the event bus using the
             * EcalDigis as input.
             *
             * This function unfolds the digi samples taken by the HGC ROC
             * and reconstructs their energy using knowledge of how
             * the chip operates and the position using EcalHexReadout.
             */
            virtual void produce(Event& event);

        private:

            /** Digi Collection Name to use as input */
            std::string digiCollName_;

            /** Digi Pass Name to use as input */
            std::string digiPassName_;

            /// Energy [MeV] deposited by a MIP in Si 0.5mm thick
            double mipSiEnergy_;

            /// Pedestal [ADC Counts] on below signal
            double pedestal_;

            /// Conversion from ADC counts to voltage [mV]
            double gain_;

            /// Length of clock cycle [ns]
            double clockCycle_;

            /// Rate that voltage drains off chip after saturation [mV/ns]
            double drainRate_;

            /// Maximum TOT measured by the chip [ns]
            double totMax_;

            /// Conversion from voltage [mV] to energy [MeV]
            double mV_;

            /** 
             * Layer Weights to use for this reconstruction 
             *
             * Layer weights account for the energy lost in the absorber directly
             * in front of the Silicon layer where the measured energy was deposited.
             * These are determined by calculating the average amount of energy lost
             * by a MIP passing through the extra material between sensitive layers.
             */
            std::vector<double> layerWeights_;

            /**
             * Second Order Energy Correction to use for this reconstruction
             *
             * This is a shift applied to all of the energies in order to have the
             * mean of the total energy deposited in the ECal be accurate.
             * This is less physically motivated than the layer weights and is more
             * of a calibration number.
             */
<<<<<<< HEAD
            double secondOrderEnergyCorrection_;        
=======
            double secondOrderEnergyCorrection_;

            /**
             * Helper Instance of EcalHexReadout:
             *
             * performs real space postion <-> ID translation
             */
            std::unique_ptr<EcalHexReadout> ecalHexReadout_;
>>>>>>> a5ba13d6

    };
}

#endif<|MERGE_RESOLUTION|>--- conflicted
+++ resolved
@@ -107,18 +107,8 @@
              * This is less physically motivated than the layer weights and is more
              * of a calibration number.
              */
-<<<<<<< HEAD
-            double secondOrderEnergyCorrection_;        
-=======
             double secondOrderEnergyCorrection_;
 
-            /**
-             * Helper Instance of EcalHexReadout:
-             *
-             * performs real space postion <-> ID translation
-             */
-            std::unique_ptr<EcalHexReadout> ecalHexReadout_;
->>>>>>> a5ba13d6
 
     };
 }
