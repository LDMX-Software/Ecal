--- conflicted
+++ resolved
@@ -17,158 +17,15 @@
 
 #include "Tools/ONNXRuntime.h"
 
-<<<<<<< HEAD
 // ROOT (MIP tracking)
 #include "TVector3.h"
 
-//C++
-=======
 // C++
->>>>>>> d9354526
 #include <map>
 #include <memory>
 
 namespace ecal {
 
-<<<<<<< HEAD
-    /**
-     * @class EcalVetoProcessor
-     * @brief Determines if event is vetoable using ECAL hit information
-     */
-    class EcalVetoProcessor: public Producer {
-
-        public:
-
-            typedef std::pair<EcalID, float> CellEnergyPair;
-
-            typedef std::pair<float, float> XYCoords;
-
-            EcalVetoProcessor(const std::string& name, Process& process) :
-                    Producer(name, process) {
-            }
-
-            virtual ~EcalVetoProcessor() { }
-
-            /**
-             * Configure the processor using the given user specified parameters.
-             *
-             * @param parameters Set of parameters used to configure this processor.
-             */
-            void configure(Parameters& parameters) final override;
-
-            void produce(Event& event);
-
-        private:
-
-            /** Wrappers for ecalHexReadout functions. See hitToPair().
-             *  Necessary to easily combine cellID with moduleID to get unique ID of
-             *  hit in layer. In future: combine celID+moduleID+layerID.
-             */
-            bool isInShowerInnerRing(EcalID centroidID, EcalID probeID){
-                return hexReadout_->isNN(centroidID, probeID);
-            }
-            bool isInShowerOuterRing(EcalID centroidID, EcalID probeID){
-                return hexReadout_->isNNN(centroidID, probeID);
-            }
-            std::pair<double,double> getCellCentroidXYPair(EcalID centroidID){
-                return hexReadout_->getCellCenterAbsolute(centroidID);
-            }
-            std::vector<EcalID> getInnerRingCellIds(EcalID id){
-                return hexReadout_->getNN(id);
-            }
-            std::vector<EcalID> getOuterRingCellIds(EcalID id){
-                return hexReadout_->getNNN(id);
-            }
-
-            void clearProcessor();
-
-            EcalID hitID(const EcalHit &hit) const { return EcalID(hit.getID()); }
-
-            /* Function to calculate the energy weighted shower centroid */
-            EcalID GetShowerCentroidIDAndRMS(const std::vector< EcalHit > &ecalRecHits, double & showerRMS);
-
-            /* Function to load up empty vector of hit maps */
-            void fillHitMap(const std::vector< EcalHit > &ecalRecHits,
-                    std::map<EcalID, float>& cellMap_);
-
-            /* Function to take loaded hit maps and find isolated hits in them */
-            void fillIsolatedHitMap(const std::vector< EcalHit > &ecalRecHits,
-                    EcalID globalCentroid,
-                    std::map<EcalID, float>& cellMap_,
-                    std::map<EcalID, float>& cellMapIso_,
-                    bool doTight = false);
-
-            std::vector<XYCoords> getTrajectory(std::vector<double> momentum, std::vector<float> position);
-
-            void buildBDTFeatureVector(const ldmx::EcalVetoResult& result);
-
-            // MIP tracking
-            /* Function to find distance between two lines (line 1 passing through v1 and v2, etc.) */
-            float distTwoLines(TVector3 v1, TVector3 v2, TVector3 w1, TVector3 w2);
-            /* Function to find the minimum point-line distance */
-            float distPtToLine(TVector3 h1, TVector3 p1, TVector3 p2);
-
-        private:
-            std::map<EcalID, float> cellMap_;
-            std::map<EcalID, float> cellMapTightIso_;
-
-            std::vector<float> ecalLayerEdepRaw_;
-            std::vector<float> ecalLayerEdepReadout_;
-            std::vector<float> ecalLayerTime_;
-            std::vector<float> mapsx;
-            std::vector<float> mapsy;
-
-
-            int nEcalLayers_{0};
-            int backEcalStartingLayer_{0};
-            int nReadoutHits_{0};
-            int deepestLayerHit_{0};
-            int doBdt_{0};
-
-
-            double summedDet_{0};
-            double summedTightIso_{0};
-            double maxCellDep_{0};
-            double showerRMS_{0};
-            double xStd_{0};
-            double yStd_{0};
-            double avgLayerHit_{0};
-            double stdLayerHit_{0};
-            double ecalBackEnergy_{0};
-            // MIP tracking
-            int nStraightTracks_{0};
-            int nLinregTracks_{0};
-            int firstNearPhLayer_{0};
-            float epAng_{0};
-            float epSep_{0};
-
-            double bdtCutVal_{0};
-
-            bool verbose_{false};
-            bool doesPassVeto_{false};
-
-            const EcalHexReadout* hexReadout_;
-
-            std::string bdtFileName_;
-            std::string cellFileNamexy_;
-            std::vector<float> bdtFeatures_;
-
-            /** Name of the collection which will containt the results. */
-            std::string collectionName_{"EcalVeto"};
-
-            std::unique_ptr<Ort::ONNXRuntime> rt_;
-
-    };
-
-    // MIP tracking
-    struct HitData {
-        int layer;
-        TVector3 pos;
-        //float x, y, z, layer;
-    };
-
-}
-=======
 /**
  * @class EcalVetoProcessor
  * @brief Determines if event is vetoable using ECAL hit information
@@ -240,6 +97,13 @@
 
   void buildBDTFeatureVector(const ldmx::EcalVetoResult& result);
 
+
+  // MIP tracking
+  /* Function to find distance between two lines (line 1 passing through v1 and v2, etc.) */
+  float distTwoLines(TVector3 v1, TVector3 v2, TVector3 w1, TVector3 w2);
+  /* Function to find the minimum point-line distance */
+  float distPtToLine(TVector3 h1, TVector3 p1, TVector3 p2);
+
  private:
   std::map<ldmx::EcalID, float> cellMap_;
   std::map<ldmx::EcalID, float> cellMapTightIso_;
@@ -265,6 +129,12 @@
   double avgLayerHit_{0};
   double stdLayerHit_{0};
   double ecalBackEnergy_{0};
+  // MIP tracking
+  int nStraightTracks_{0};
+  int nLinregTracks_{0};
+  int firstNearPhLayer_{0};
+  float epAng_{0};
+  float epSep_{0};
 
   double bdtCutVal_{0};
 
@@ -285,7 +155,13 @@
 
   std::unique_ptr<ldmx::Ort::ONNXRuntime> rt_;
 };
+
+// MIP tracking
+struct HitData {
+    int layer;
+    TVector3 pos;
+    //float x, y, z, layer;
+};
 }  // namespace ecal
->>>>>>> d9354526
 
 #endif