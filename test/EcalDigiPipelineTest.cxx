--- conflicted
+++ resolved
@@ -6,12 +6,6 @@
 
 #include "catch.hpp" //for TEST_CASE, REQUIRE, and other Catch2 macros
 
-<<<<<<< HEAD
-#include "Framework/Event.h" //We need an event bus to pass through produce
-#include "Framework/Process.h" //We need a dummy process to link the event bus to
-#include "Ecal/EcalDigiProducer.h" //headers defining what we will be testing
-#include "Ecal/EcalRecProducer.h" //headers defining what we will be testing
-=======
 #include "Framework/EventProcessor.h"
 #include "Framework/Process.h" 
 #include "Framework/ConfigurePython.h"
@@ -145,7 +139,6 @@
 
 DECLARE_PRODUCER_NS(ldmx::test,EcalFakeSimHits)
 DECLARE_ANALYZER_NS(ldmx::test,EcalCheckEnergyReconstruction)
->>>>>>> ced026e8
 
 /**
  * Test for the Ecal Digi Pipeline
