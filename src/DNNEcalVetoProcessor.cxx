--- conflicted
+++ resolved
@@ -23,14 +23,7 @@
 
     disc_cut_ = parameters.getParameter<double>("disc_cut");
     rt_ = std::make_unique<Ort::ONNXRuntime>(parameters.getParameter<std::string>("model_path"));
-<<<<<<< HEAD
-#else
-    EXCEPTION_RAISE("DNNEcalVetoProcessor",
-                    "Cannot run DNN because ONNXRuntime is not installed.");
-#endif
-=======
 
->>>>>>> 831ace75
     // debug mode
     debug_ = parameters.getParameter<bool>("debug");
 
