#include "Ecal/EcalGeometryProvider.h"
#include "Event/RunHeader.h"
#include <sys/types.h>
#include <regex.h>

DECLARE_CONDITIONS_PROVIDER_NS(ldmx, EcalGeometryProvider);

namespace ldmx {
    EcalGeometryProvider::EcalGeometryProvider(const std::string& name, const std::string& tagname, const Parameters& parameters, Process& process) :
      ConditionsObjectProvider{name,tagname,parameters,process}, params_{parameters} {

	objectNames_.push_back(EcalHexReadout::CONDITIONS_OBJECT_NAME);
	objectNames_.push_back("EcalGeometry");
	objectNames_.push_back(EcalTriggerGeometry::CONDITIONS_OBJECT_NAME);
	
	// create the ecalGeometry
<<<<<<< HEAD
	ecalGeometry_=new EcalHexReadout(parameters.getParameter<Parameters>("hexReadout"));
	
=======
	ecalGeometry_=0;
	/*
>>>>>>> 10f22dce
	// create the ecalTriggerGeometry
	int symmetry=0x100;
        ecalTriggerGeometry_=new EcalTriggerGeometry(symmetry,ecalGeometry_);
	
    }
    EcalGeometryProvider::~EcalGeometryProvider() {
	if (ecalGeometry_) delete ecalGeometry_;
	ecalGeometry_=0;
    }
    std::pair<const ConditionsObject*,ConditionsIOV> EcalGeometryProvider::getCondition(const std::string& condition_name, const EventHeader& context, const RunHeader& run_context) {
	static const std::string KEYNAME("detectors_valid");
	
	if (condition_name=="EcalGeometry" || condition_name==EcalHexReadout::CONDITIONS_OBJECT_NAME) {
	    if (!ecalGeometry_) {
		detectorGeometry_=run_context.getDetectorName();

		// find the right branch of the tree
		if (!params_.exists("EcalHexReadout")) {
		    std::cout << detectorGeometry_ << std::endl;
		    EXCEPTION_RAISE("GeometryException","No configuration information found for EcalHexReadout");
		}
		std::cout << detectorGeometry_ << std::endl;
		const Parameters& phex=params_.getParameter<const Parameters&>("EcalHexReadout");
		// search through the subtrees
		for (auto key: phex.keys()) {
		    const Parameters& pver=phex.getParameter<const Parameters&>(key);
		        
		    if (!pver.exists(KEYNAME)) {
			ldmx_log(warn) << "No parameter " << KEYNAME << " found in " << key;
			// log strange situation and continue
			continue;
		    }
		    
		    const std::vector<std::string>& dets_valid=pver.getParameter<const std::vector<std::string>&>(KEYNAME);
		    for (auto detregex : dets_valid) {
			std::string regex(detregex);
			if (regex.empty()) continue; // no empty regex allowed
			if (regex[0]!='^') regex.insert(0,1,'^');
			if (regex.back()!='$') regex+='$';
			regex_t reg;

			
			int rv=regcomp(&reg,regex.c_str(),REG_EXTENDED|REG_ICASE|REG_NOSUB);
			if (rv) {
			    char err[1024];
			    regerror(rv,&reg,err,1024);
			    EXCEPTION_RAISE("GeometryException","Invalid detector regular expression : '"+regex+"' "
				+err);
			}
			int nmatch=regexec(&reg,detectorGeometry_.c_str(),0,0,0);
			regfree(&reg);
			if (!nmatch) {
			    ecalGeometry_=new EcalHexReadout(pver);
			    break;
			}
		    }
		    if (ecalGeometry_) break;
		    
		}
		if (!ecalGeometry_) {
		    EXCEPTION_RAISE("GeometryException","Unable to create EcalHexReadout");
		}

	    } else if (run_context.getDetectorName()!=detectorGeometry_) {
		EXCEPTION_RAISE("GeometryException","Attempting to run a single job with multiple geometries "+detectorGeometry_+" and '"+run_context.getDetectorName()+"'");
	    }
	    
	    return std::make_pair(ecalGeometry_,ConditionsIOV(run_context.getRunNumber(),run_context.getRunNumber(),true,true));
	}
        if (condition_name==EcalTriggerGeometry::CONDITIONS_OBJECT_NAME) {
            return std::make_pair(ecalTriggerGeometry_,ConditionsIOV(true,true));
        }
    }
}<|MERGE_RESOLUTION|>--- conflicted
+++ resolved
@@ -11,20 +11,15 @@
 
 	objectNames_.push_back(EcalHexReadout::CONDITIONS_OBJECT_NAME);
 	objectNames_.push_back("EcalGeometry");
-	objectNames_.push_back(EcalTriggerGeometry::CONDITIONS_OBJECT_NAME);
+//	objectNames_.push_back(EcalTriggerGeometry::CONDITIONS_OBJECT_NAME);
 	
 	// create the ecalGeometry
-<<<<<<< HEAD
-	ecalGeometry_=new EcalHexReadout(parameters.getParameter<Parameters>("hexReadout"));
-	
-=======
 	ecalGeometry_=0;
 	/*
->>>>>>> 10f22dce
 	// create the ecalTriggerGeometry
 	int symmetry=0x100;
         ecalTriggerGeometry_=new EcalTriggerGeometry(symmetry,ecalGeometry_);
-	
+	*/
     }
     EcalGeometryProvider::~EcalGeometryProvider() {
 	if (ecalGeometry_) delete ecalGeometry_;
