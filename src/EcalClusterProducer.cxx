/**
 * @file EcalClusterProducer.cxx
 * @brief Producer that performs clustering in the ECal 
 * @author Josh Hiltbrand, University of Minnesota 
 */

#include "Ecal/EcalClusterProducer.h"

namespace ldmx {

    EcalClusterProducer::EcalClusterProducer(const std::string& name, Process& process) :
        Producer(name, process) { } 

    EcalClusterProducer::~EcalClusterProducer() { }

    void EcalClusterProducer::configure(Parameters& parameters) {

<<<<<<< HEAD
        // These are the v12 parameters
        //  all distances in mm
        double moduleRadius = 85.0; //same as default
        int    numCellsWide = 23; //same as default
        double moduleGap = 1.0;
        double ecalFrontZ = 220;
        std::vector<double> ecalSensLayersZ = {
             7.850,
            13.300,
            26.400,
            33.500,
            47.950,
            56.550,
            72.250,
            81.350,
            97.050,
            106.150,
            121.850,
            130.950,
            146.650,
            155.750,
            171.450,
            180.550,
            196.250,
            205.350,
            221.050,
            230.150,
            245.850,
            254.950,
            270.650,
            279.750,
            298.950,
            311.550,
            330.750,
            343.350,
            362.550,
            375.150,
            394.350,
            406.950,
            426.150,
            438.750
        };

        hexReadout_ = std::make_shared<EcalHexReadout>(
                moduleRadius,
                moduleGap,
                numCellsWide,
                ecalSensLayersZ,
                ecalFrontZ
                );

        cutoff_ = ps.getDouble("cutoff");
        seedThreshold_ = ps.getDouble("seedThreshold"); 
        digisPassName_ = ps.getString("digisPassName");
        algoCollName_ = ps.getString("algoCollName");
        algoName_ = ps.getString("algoName");
        clusterCollName_ = ps.getString("clusterCollName");
=======
        hexReadout_ = std::make_shared<EcalHexReadout>();
        cutoff_ = parameters.getParameter< double >("cutoff");
        seedThreshold_ = parameters.getParameter< double >("seedThreshold"); 
        digisPassName_ = parameters.getParameter< std::string >("digisPassName");
        algoCollName_ = parameters.getParameter< std::string >("algoCollName");
        algoName_ = parameters.getParameter< std::string >("algoName");
        clusterCollName_ = parameters.getParameter< std::string >("clusterCollName");
>>>>>>> 480ba05a

    }

    void EcalClusterProducer::produce(Event& event) {

        static const double layerZPos[] = {-137.2, -134.3, -127.95, -123.55, -115.7, -109.8, -100.7, -94.3, -85.2, -78.8, -69.7, -63.3, -54.2, -47.8, -38.7, -32.3, -23.2, -16.8, -7.7, -1.3, 7.8, 14.2, 23.3, 29.7, 42.3, 52.2, 64.8, 74.7, 87.3, 97.2, 109.8, 119.7, 132.3, 142.2};

        TemplatedClusterFinder<MyClusterWeight> cf;

        std::vector< EcalHit > ecalHits = event.getCollection< EcalHit >( "ecalDigis" , digisPassName_ );
        int nEcalDigis = ecalHits.size();

        // Don't do anything if there are no ECal digis!
        if (!(nEcalDigis > 0)) { return; }
        
        for (EcalHit &hit : ecalHits ) {

            //Skip zero energy digis.
            if (hit.getEnergy() == 0) { continue; }

            cf.add( &hit , hexReadout_, layerZPos[hit.getLayer()]);
        }

        cf.cluster(seedThreshold_, cutoff_);
        std::vector<WorkingCluster> wcVec = cf.getClusters();
    
        std::map<int, double> cWeights = cf.getWeights();
    
        ClusterAlgoResult algoResult;
        algoResult.set(algoName_, 3, cWeights.rbegin()->first);
        algoResult.setAlgoVar(0, cutoff_);
        algoResult.setAlgoVar(1, seedThreshold_);
        algoResult.setAlgoVar(2, cf.getNSeeds());
    
        std::map<int, double>::iterator it = cWeights.begin();
        for (it = cWeights.begin(); it != cWeights.end(); it++) {
            algoResult.setWeight(it->first, it->second/100);
        }

        std::vector< EcalCluster > ecalClusters;
        for (int aWC = 0; aWC < wcVec.size(); aWC++) {
    
            EcalCluster cluster;
    
            cluster.setEnergy(wcVec[aWC].centroid().E());
            cluster.setCentroidXYZ(wcVec[aWC].centroid().Px(), wcVec[aWC].centroid().Py(), wcVec[aWC].centroid().Pz());
            cluster.setNHits(wcVec[aWC].getHits().size());
            cluster.addHits(wcVec[aWC].getHits());
    
            ecalClusters.push_back( cluster );
        }

        event.add(clusterCollName_, ecalClusters );
        event.add(algoCollName_, algoResult );
    } 
}

DECLARE_PRODUCER_NS(ldmx, EcalClusterProducer);<|MERGE_RESOLUTION|>--- conflicted
+++ resolved
@@ -15,7 +15,6 @@
 
     void EcalClusterProducer::configure(Parameters& parameters) {
 
-<<<<<<< HEAD
         // These are the v12 parameters
         //  all distances in mm
         double moduleRadius = 85.0; //same as default
@@ -67,21 +66,12 @@
                 ecalFrontZ
                 );
 
-        cutoff_ = ps.getDouble("cutoff");
-        seedThreshold_ = ps.getDouble("seedThreshold"); 
-        digisPassName_ = ps.getString("digisPassName");
-        algoCollName_ = ps.getString("algoCollName");
-        algoName_ = ps.getString("algoName");
-        clusterCollName_ = ps.getString("clusterCollName");
-=======
-        hexReadout_ = std::make_shared<EcalHexReadout>();
         cutoff_ = parameters.getParameter< double >("cutoff");
         seedThreshold_ = parameters.getParameter< double >("seedThreshold"); 
         digisPassName_ = parameters.getParameter< std::string >("digisPassName");
         algoCollName_ = parameters.getParameter< std::string >("algoCollName");
         algoName_ = parameters.getParameter< std::string >("algoName");
         clusterCollName_ = parameters.getParameter< std::string >("clusterCollName");
->>>>>>> 480ba05a
 
     }
 
