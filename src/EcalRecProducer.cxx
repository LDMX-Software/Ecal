/**
 * @file EcalRecProducer.cxx
 * @brief Class that performs basic ECal reconstruction
 * @author Tom Eichlersmith, University of Minnesota
 */

#include "Ecal/EcalRecProducer.h"
#include "DetDescr/EcalHexReadout.h"

namespace ldmx {

    EcalRecProducer::EcalRecProducer(const std::string& name, Process& process) :
        Producer(name, process) {
    }

    EcalRecProducer::~EcalRecProducer() { }

    void EcalRecProducer::configure(Parameters& ps) {

        //collection names
        digiCollName_ = ps.getParameter<std::string>( "digiCollName" );
        digiPassName_ = ps.getParameter<std::string>( "digiPassName" );
        simHitCollName_  = ps.getParameter<std::string>("simHitCollName");
        simHitPassName_  = ps.getParameter<std::string>("simHitPassName");
        recHitCollName_ = ps.getParameter<std::string>("recHitCollName");

        layerWeights_ = ps.getParameter<std::vector<double>>( "layerWeights" );
        secondOrderEnergyCorrection_ = ps.getParameter<double>( "secondOrderEnergyCorrection" );

        mipSiEnergy_ = ps.getParameter<double>( "mipSiEnergy" );
        mV_          = ps.getParameter<double>( "mV" );

        auto hgcrocParams{ps.getParameter<Parameters>("hgcroc")};
        pedestal_    = hgcrocParams.getParameter<double>( "pedestal" );
        gain_        = hgcrocParams.getParameter<double>( "gain" );
        clockCycle_  = hgcrocParams.getParameter<double>( "clockCycle" );
        drainRate_   = hgcrocParams.getParameter<double>( "drainRate" );
        totMax_      = hgcrocParams.getParameter<double>( "totMax" );

    }

    void EcalRecProducer::produce(Event& event) {
        // Get the Ecal Geometry
        const EcalHexReadout& hexReadout = getCondition<EcalHexReadout>(EcalHexReadout::CONDITIONS_OBJECT_NAME);

        std::vector<EcalHit> ecalRecHits;
        auto ecalDigis = event.getObject<HgcrocDigiCollection>( digiCollName_ , digiPassName_ );
        int numDigiHits = ecalDigis.getNumDigis();
        //loop through digis
        for ( unsigned int iDigi = 0; iDigi < numDigiHits; iDigi++ ) {
            
            auto digi = ecalDigis.getDigi( iDigi );

            //ID from first digi sample
            //  assuming rest of samples have same ID
            EcalID id(digi.id());
            
            //ID to real space position
            double x,y,z;
            hexReadout.getCellAbsolutePosition( id , x , y , z );
<<<<<<< HEAD
            
=======
			            
            //get energy and time estimate from digi information
            
            //TODO: Energy estimate from N samples can (and should be) refined
>>>>>>> 82b8daf5
            //TOA is the time of arrival with respect to the 25ns clock window
            //  TODO what to do if hit NOT in first clock cycle?
            double timeRelClock25 = digi.begin()->toa()*(clockCycle_/1024); //ns
            double hitTime = timeRelClock25;

            //get energy estimate from all digi samples
            double siEnergy(0.);

            /* debug printout
            std::cout << "Recon { "
                << "ID: " << id << ", "
                << "TOA: " << hitTime << "ns } ";
                */
            if ( digi.isTOT() ) {
                //TOT - number of clock ticks that pulse was over threshold
                //  this is related to the amplitude of the pulse approximately through a linear drain rate
                //  the amplitude of the pulse is related to the energy deposited

                int tdc = digi.tot();
                double tot = ( double(tdc)/4096. ) * totMax_;

                //convert the time over threshold into a total energy deposited in the silicon
                //  (time over threshold [ns]) * (rate of drain [mV/ns]) * (convert to energy [MeV/mV])
                siEnergy = tot * drainRate_ * mV_;

                /* debug printout
                std::cout << "TOT Mode -> "
                          << tdc << " TDC Counts -> " << tot << " ns -> "
                          << siEnergy << " MeV" << std::endl;
                 */
            } else {
                //ADC mode of readout
                //ADC - voltage measurement at a specific time of the pulse
                // Pulse Shape:
                //  p[0]/(1.0+exp(p[1](t-p[2]+p[3]-p[4])))/(1.0+exp(p[5]*(t-p[6]+p[3]-p[4])))
                //  p[0] = amplitude to be fit (TBD)
                //  p[1] = -0.345 shape parameter - rate of up slope
                //  p[2] = 70.6547 shape parameter - time of up slope relative to shape fit
                //  p[3] = 77.732 shape parameter - time of peak relative to shape fit
                //  p[4] = peak time to be fit (TBD)
                //  p[5] = 0.140068 shape parameter - rate of down slope
                //  p[6] = 87.7649 shape paramter - time of down slope relative to shape fit
                //These measurements can be used to fit the pulse shape if TOT is not available
                
                TH1F voltageMeasurements( "voltageMeasurements" , "voltageMeasurements" ,
                        10.*clockCycle_ , 0. , 10.*clockCycle_ );

                double maxMeas{0.};
                int numWholeClocks{0};
                for ( auto it = digi.begin(); it < digi.end(); it++) {
                    double voltage = (it->adc_t() - pedestal_)*gain_; //mV
                    if ( voltage > maxMeas ) maxMeas = voltage;
                    double time    = numWholeClocks*clockCycle_; //+ offestWithinClock; //ns
                    voltageMeasurements.Fill( time , voltage );
                }

                if ( false ) {
                    //fit the voltage measurements with the pulse function
                    //  would need to access the pulse function in HGCROC somehow
                    //voltageMeasurements.Fit( &pulseFunc_ , "QW" );
                    //get the silicon energy from the fitted voltage amplitude in mV
                    //siEnergy = (pulseFunc_.GetParameter( 0 ))*mV_;
                } else {
                    //just use the maximum measured voltage
                    siEnergy = (maxMeas)*mV_;
                }

                /* debug printout
                std::cout << "ADC Mode -> "
                          << siEnergy << " MeV" << std::endl;
                 */
            }
            
            //incorporate layer weights
            int layer = id.layer();
            double recHitEnergy = 
                ( (siEnergy / mipSiEnergy_ )*layerWeights_.at(layer)+siEnergy )*secondOrderEnergyCorrection_;

            //copy over information to rec hit structure in new collection
            EcalHit recHit;
            recHit.setID( id.raw() );
            recHit.setXPos( x );
            recHit.setYPos( y );
            recHit.setZPos( z );
            recHit.setAmplitude( siEnergy );
            recHit.setEnergy( recHitEnergy );
            recHit.setTime( hitTime );

            ecalRecHits.push_back( recHit );
        }

        if (event.exists( simHitCollName_, simHitPassName_ )) {
            //ecal sim hits exist ==> label which hits are real and which are pure noise
            auto ecalSimHits{event.getCollection<SimCalorimeterHit>( simHitCollName_, simHitPassName_ )};
            std::set<int> real_hits;
            for ( auto const& sim_hit : ecalSimHits ) real_hits.insert( sim_hit.getID() );
            for ( auto& hit : ecalRecHits ) hit.setNoise( real_hits.find(hit.getID()) == real_hits.end() );
        }

        //add collection to event bus
        event.add( recHitCollName_, ecalRecHits );
    }

}

DECLARE_PRODUCER_NS(ldmx, EcalRecProducer);<|MERGE_RESOLUTION|>--- conflicted
+++ resolved
@@ -58,14 +58,7 @@
             //ID to real space position
             double x,y,z;
             hexReadout.getCellAbsolutePosition( id , x , y , z );
-<<<<<<< HEAD
-            
-=======
-			            
-            //get energy and time estimate from digi information
-            
-            //TODO: Energy estimate from N samples can (and should be) refined
->>>>>>> 82b8daf5
+
             //TOA is the time of arrival with respect to the 25ns clock window
             //  TODO what to do if hit NOT in first clock cycle?
             double timeRelClock25 = digi.begin()->toa()*(clockCycle_/1024); //ns
