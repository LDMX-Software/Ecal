--- conflicted
+++ resolved
@@ -10,260 +10,6 @@
 
 namespace ldmx {
 
-<<<<<<< HEAD
-const double EcalDigiProducer::ELECTRONS_PER_MIP = 33000.0; // e-
-const double EcalDigiProducer::CLOCK_CYCLE = 25.0; // ns
-const double EcalDigiProducer::MIP_SI_RESPONSE = 0.130; // MeV
-const int    EcalDigiProducer::NUM_ECAL_LAYERS = 34;
-const int    EcalDigiProducer::NUM_HEX_MODULES_PER_LAYER = 7;
-const int    EcalDigiProducer::CELLS_PER_HEX_MODULE = 397;
-const int    EcalDigiProducer::TOTAL_NUM_CHANNELS = NUM_ECAL_LAYERS*NUM_HEX_MODULES_PER_LAYER*CELLS_PER_HEX_MODULE;
-
-EcalDigiProducer::EcalDigiProducer(const std::string& name, Process& process) :
-    Producer(name, process) {
-
-  //noise generator by default uses a Gausian model for noise
-  //  i.e. It assumes the noise is distributed around a mean (setPedestal)
-  //  with a certain RMS (setNoise) and then calculates
-  //  how many hits should be generated for a given number of empty
-  //  channels and a minimum readout value (setNoiseThreshold)
-  noiseGenerator_ = std::make_unique<NoiseGenerator>();
-}
-
-EcalDigiProducer::~EcalDigiProducer() { }
-
-void EcalDigiProducer::configure(Parameters& ps) {
-
-  gain_            = ps.getParameter<double>("gain");
-  pedestal_        = ps.getParameter<double>("pedestal");
-  noiseIntercept_  = ps.getParameter<double>("noiseIntercept");
-  noiseSlope_      = ps.getParameter<double>("noiseSlope");
-  padCapacitance_  = ps.getParameter<double>("padCapacitance");
-  nADCs_           = ps.getParameter<int>("nADCs");
-  iSOI_            = ps.getParameter<int>("iSOI");
-
-  // Calculate the noise RMS based on the properties of the readout pad
-  noiseRMS_ = this->calculateNoise(padCapacitance_, noiseIntercept_, noiseSlope_);  
-
-  // Convert the noise RMS in electrons to energy
-  noiseRMS_ = noiseRMS_*(MIP_SI_RESPONSE/ELECTRONS_PER_MIP); 
-
-  // Calculate the readout threhsold
-  //  the input readoutThreshold is assumed to be multiples of the noiseRMS
-  readoutThreshold_ = ps.getParameter<double>("readoutThreshold")*noiseRMS_;
-
-  noiseGenerator_->setNoise(noiseRMS_); //rms noise in MeV
-  noiseGenerator_->setPedestal(0); //mean noise amplitude (if using Gaussian Model for the noise) in MeV
-  noiseGenerator_->setNoiseThreshold(readoutThreshold_); //threshold for readout in MeV
-
-  //The noise injector is used to place smearing on top
-  //of energy depositions and hit times before doing
-  //the digitization procedure.
-
-  pulseFunc_ = TF1(
-      "pulseFunc",
-      "[0]/(1.0+exp([1]*(x-[2]+[3]-[4])))/(1.0+exp([5]*(x-[6]+[3]-[4])))",
-      0.0,(double) nADCs_*EcalDigiProducer::CLOCK_CYCLE
-                   );
-  pulseFunc_.SetParameter( 1 , -0.345   );
-  pulseFunc_.SetParameter( 2 , 70.6547  );
-  pulseFunc_.SetParameter( 3 , 77.732   );
-  pulseFunc_.SetParameter( 5 , 0.140068 );
-  pulseFunc_.SetParameter( 6 , 87.7649  );
-
-  //Option to make configuration histograms
-  makeConfigHists_ = ps.getParameter<bool>("makeConfigHists");
-  if ( makeConfigHists_ ) {
-    getHistoDirectory();
-
-    int nbinsSimE = 33;
-    double binsSimE[34] = {
-      0.,
-      1e-3,
-      1e-2, 2e-2, 3e-2, 4e-2, 5e-2, 6e-2, 7e-2, 8e-2, 9e-2,
-      1e-1, 2e-1, 3e-1, 4e-1, 5e-1, 6e-1, 7e-1, 8e-1, 9e-1,
-      1., 2., 3., 4., 5., 6., 7., 8., 9.,
-      1e1, 2e1, 3e1, 4e1, 5e1
-    };
-    tot_SimE_ = new TH2F( "tot_SimE_" , ";TOT (Clock Counts);Sim E [MeV]",
-                          nADCs_*1024, 0 , nADCs_*1024,
-                          nbinsSimE , binsSimE
-                          );
-  }
-}
-
-void EcalDigiProducer::produce(Event& event) {
-
-  // Need to handle seeding on the first event
-  if (!noiseGenerator_->hasSeed()) {
-    const RandomNumberSeedService& rseed = getCondition<RandomNumberSeedService>(RandomNumberSeedService::CONDITIONS_OBJECT_NAME);
-    noiseGenerator_->seedGenerator(rseed.getSeed("EcalDigiProducer::NoiseGenerator"));
-  }
-  if (noiseInjector_.get()==nullptr) {
-    const RandomNumberSeedService& rseed = getCondition<RandomNumberSeedService>(RandomNumberSeedService::CONDITIONS_OBJECT_NAME);
-    noiseInjector_ = std::make_unique<TRandom3>(rseed.getSeed("EcalDigiProducer::NoiseInjector"));
-  }
-      
-      
-  //get simulated ecal hits from Geant4
-  //  the class EcalHitIO in the SimApplication module handles the translation from G4CalorimeterHits to SimCalorimeterHits
-  //  this class ensures that only one SimCalorimeterHit is generated per cell, but
-  //  multiple "contributions" are still handled within SimCalorimeterHit 
-  auto ecalSimHits{event.getCollection<SimCalorimeterHit>(EventConstants::ECAL_SIM_HITS)};
-
-  //Empty collection to be filled
-  EcalDigiCollection ecalDigis;
-  ecalDigis.setNumSamplesPerDigi( nADCs_ ); 
-  ecalDigis.setSampleOfInterestIndex( iSOI_ );
-
-  std::set<int> simHitIDs;
-  for (auto const& simHit : ecalSimHits ) {
-
-    std::vector<double> energyDepositions, simulatedTimes;
-    for ( int iContrib = 0; iContrib < simHit.getNumberOfContribs(); iContrib++ ) {
-      energyDepositions.push_back( simHit.getContrib( iContrib ).edep );
-      simulatedTimes.push_back( simHit.getContrib( iContrib ).time );
-    }
-
-    int hitID = simHit.getID();
-    simHitIDs.insert( hitID );
-
-    std::vector<EcalDigiSample> digiToAdd;
-    if ( constructDigis( energyDepositions , simulatedTimes , digiToAdd ) ) {
-      for ( auto& sample : digiToAdd ) sample.rawID_ = hitID;
-      ecalDigis.addDigi( digiToAdd );
-    }
-  }
-
-  //put noise into some empty channels
-  int numEmptyChannels = TOTAL_NUM_CHANNELS - ecalDigis.getNumDigis();
-  EcalID detID;
-  auto noiseHitAmplitudes{noiseGenerator_->generateNoiseHits(numEmptyChannels)};
-  for ( double noiseHit : noiseHitAmplitudes ) {
-
-    //generate detector ID for noise hit
-    //making sure that it is in an empty channel
-    int noiseID;
-    do {
-      int layerID = noiseInjector_->Integer(NUM_ECAL_LAYERS);
-      int moduleID= noiseInjector_->Integer(NUM_HEX_MODULES_PER_LAYER);
-      int cellID  = noiseInjector_->Integer(CELLS_PER_HEX_MODULE);
-      detID=EcalID(layerID, moduleID, cellID);
-      noiseID = detID.raw();
-    } while ( simHitIDs.find( noiseID ) != simHitIDs.end() );
-
-    //get a time for this noise hit
-    double hitTime = noiseInjector_->Uniform( EcalDigiProducer::CLOCK_CYCLE );
-
-    std::vector<EcalDigiSample> digiToAdd;
-    std::vector<double> noiseEnergies( 1 , noiseHit ), noiseTimes( 1 , hitTime );
-    if ( constructDigis( noiseEnergies , noiseTimes , digiToAdd ) ) {
-      for ( auto& sample : digiToAdd ) sample.rawID_ = noiseID;
-      ecalDigis.addDigi( digiToAdd );
-    }
-
-  }
-
-  event.add("EcalDigis", ecalDigis );
-
-  return;
-} //produce
-
-bool EcalDigiProducer::constructDigis(
-    const std::vector<double> &energies, 
-    const std::vector<double> &times, 
-    std::vector<EcalDigiSample> &digiToAdd) {
-
-  digiToAdd.clear(); //make sure it is clean
-  digiToAdd.resize( nADCs_ ); //fill with required number of samples (default constructed)
-
-  //First we emulate the ROC response by constructing
-  //  a pulse from the timing/energy info and then measuring
-  //  it at 25ns increments
-  //total energy and average tiem of contribs inside timing window
-  double energyInWindow = 0.0;
-  double timeInWindow   = 0.0;
-  for ( int iContrib = 0; iContrib < energies.size(); iContrib++ ) {
-
-    if ( times.at(iContrib) < 0 or times.at(iContrib) > EcalDigiProducer::CLOCK_CYCLE*nADCs_ ) {
-      //invalid contribution - outside time range or time is unset
-      continue;
-    }
-
-    energyInWindow += energies.at(iContrib);
-    timeInWindow   += energies.at(iContrib) * times.at(iContrib);
-  }
-  if ( energyInWindow > 0. ) timeInWindow /= energyInWindow; //energy weighted average
-
-  //put noise onto pulse parameters
-  //TODO this is putting noise ontop of noise, is this a problem? (I don't think so, but maybe)
-  energyInWindow += noiseInjector_->Gaus( 0.0 , noiseRMS_/gain_ );
-  //this 100. was chosen arbitrarily
-  //TODO choose the width of the timing jitter more realistically --> python parameter?
-  timeInWindow   += noiseInjector_->Gaus( 0.0 , EcalDigiProducer::CLOCK_CYCLE / 100. ); 
-
-  //set time in the window to zero if noise pushed it below zero
-  //TODO better (more physical) method for handling this case?
-  if ( timeInWindow   < 0. ) timeInWindow = 0.;
-
-  //setup up pulse by changing the amplitude and timing parameters
-  pulseFunc_.SetParameter( 0 , gain_*energyInWindow ); //set amplitude to gain * energy
-  pulseFunc_.SetParameter( 4 , timeInWindow ); //set time of peak to simulated hit time
-
-  //skip the hit if the peak of the pulse after noise is less than readoutThreshold_
-  //TODO do ADC counts in this case instead of skipping it
-  if ( pulseFunc_.Eval( timeInWindow ) < readoutThreshold_  ) return false; 
-
-  //measure time of arrival (TOA) and time under threshold (TUT) from pulse
-  //  TOA: earliest possible measure for crossing threshold line
-  //  TUT: latest possible measure for crossing threshold line
-            
-  double toa(0.);
-  // check if first half is just always above readout
-  if ( pulseFunc_.Eval( -nADCs_*EcalDigiProducer::CLOCK_CYCLE ) > readoutThreshold_ ) 
-    toa = -nADCs_*EcalDigiProducer::CLOCK_CYCLE; //always above --> toa is beginning of readout interval
-  else
-    toa = pulseFunc_.GetX(readoutThreshold_, -nADCs_*EcalDigiProducer::CLOCK_CYCLE, timeInWindow);
-
-  double tut(0.);
-  // check if second half is just always above readout
-  if ( pulseFunc_.Eval( nADCs_*EcalDigiProducer::CLOCK_CYCLE ) > readoutThreshold_ )
-    tut = nADCs_*EcalDigiProducer::CLOCK_CYCLE; //always above --> tut is end of readout interval
-  else
-    tut = pulseFunc_.GetX(readoutThreshold_, timeInWindow, nADCs_*EcalDigiProducer::CLOCK_CYCLE);
-
-  double tot = tut - toa;
-
-  /*
-    std::cout << std::setw(6)
-    << energyInWindow << " MeV at " << timeInWindow << " ns --> "
-    << tot << " TOT " << toa << " TOA " << tut << " TUT" << std::endl;
-  */
-
-  //conversion from ns to clock counts (converting to int implicitly)
-  int totalClockCounts = tot*(1024/EcalDigiProducer::CLOCK_CYCLE); 
-
-  //TODO: should expand digi response to multiple samples instead of just the SOI
-  //TODO currently using adc_t_ to count number of samples that clock is over threshold
-  //  this is NOT how it is actually done on the chip
-  digiToAdd[iSOI_].adc_t_   = totalClockCounts / 1024; //Place Holder - not actually how response works
-  digiToAdd[iSOI_].adc_tm1_ = -1; //NOT IMPLEMENTED
-  digiToAdd[iSOI_].tot_     = totalClockCounts % 1024; //clock counts since last trigger clock (25ns clock)
-  digiToAdd[iSOI_].toa_     = toa * (1024/EcalDigiProducer::CLOCK_CYCLE); //conversion from ns to clock counts
-
-  /*
-    std::cout << std::setw(6) << totalClockCounts
-    << " TOT --> " << digiToAdd[iSOI_].adc_t_ << " Clocks and "
-    << digiToAdd[iSOI_].tot_ << " tot" << std::endl;
-  */
-
-  if ( makeConfigHists_ ) {
-    tot_SimE_->Fill( totalClockCounts , energyInWindow );
-  }
-
-  return true;
-}
-=======
     EcalDigiProducer::EcalDigiProducer(const std::string& name, Process& process) :
         Producer(name, process) {
 
@@ -416,7 +162,7 @@
 
         return;
     } //produce
->>>>>>> ced026e8
+
 }
 
 DECLARE_PRODUCER_NS(ldmx, EcalDigiProducer);