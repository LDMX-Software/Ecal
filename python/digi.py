"""Package to configure the ECal digitization pipeline

All classes are derived versions of LDMX.Framework.ldmxcfg.Producer
with helpful member functions.

Two module-wide parameters are defined.

Attributes
----------
nElectronsPerMIP : float
    Number of e-h pairs created for each MIP in 0.5mm thick Si
mipSiEnergy : float
    Energy [MeV] of a single MIP on average in 0.5mm thick Si
"""

from LDMX.Framework.ldmxcfg import Producer

nElectronsPerMIP = 37000.0 #e-h pairs created per MIP <- derived from 0.5mm thick Si
mipSiEnergy = 0.130 #MeV - corresponds to ~3.5 eV per e-h pair <- derived from 0.5mm thick Si

def EcalHgcrocEmulator() :
    """Get an HGCROC emulator and configure for the ECal specifically

    This sets the pulse shape parameters to the ones from a fit
    to a test readout of an ECal module and then thresholds to the
    default construction using 37k electrons as the number of
    electrons per MIP.
    """

    from LDMX.Tools import HgcrocEmulator
    hgcroc = HgcrocEmulator.HgcrocEmulator()

    # set defaults with 37k electrons per MIP
    hgcroc.setThresholdDefaults( nElectronsPerMIP )

    # set pulse shape parameters
    hgcroc.rateUpSlope =  -0.345
    hgcroc.timeUpSlope = 70.6547
    hgcroc.rateDnSlope = 0.140068
    hgcroc.timeDnSlope = 87.7649
    hgcroc.timePeak    = 77.732

    return hgcroc

class EcalDigiProducer(Producer) :
    """Configuration for EcalDigiProducer

    Attributes
    ----------
    hgcroc : HgcrocEmulator
        Configuration for the chip emulator
    MeV : float
        Conversion between energy [MeV] and voltage [mV]
    nEcalLayers : int
        Number of Si layer in ECal, needed to generate noise ID
    nModulesPerLayer : int
        Number of modules in each layer, needed to generate noise ID
    nCellsPerModule : int
        Number of cells in each module, needed to generate noise ID
    """

    def __init__(self, instance_name = 'ecalDigis') :
        super().__init__(instance_name , 'ldmx::EcalDigiProducer','Ecal')

        self.hgcroc = EcalHgcrocEmulator()

        #Energy -> Volts converstion
        #   energy [MeV] ( 1 MIP / energy [MeV] ) ( voltage [mV] / 1 MIP ) = voltage [mV]
        #   this leads to ~ 470 mV/MeV or ~6.8 MeV maximum hit (if 320 fC is max ADC range)
        self.MeV = (1./mipSiEnergy)*self.hgcroc.calculateVoltage( nElectronsPerMIP )

<<<<<<< HEAD
=======
        import time
        self.randomSeed = int(time.time())

        # ecal hexagon geometry parameters
        # used for putting noise into empty channels
        self.nEcalLayers      = 34
        self.nModulesPerLayer = 7
        self.nCellsPerModule  = 397

>>>>>>> ced026e8
class EcalRecProducer(Producer) :
    """Configuration for the EcalRecProducer

    The layer weights and second order energy correction
    change when the ECal geometry changes, so we have setup
    various options for the different possible ECal geometries
    and their associated layer weights.

    Attributes
    ----------
    hgcroc : HgcrocEmulator
        Configuration for chip emulator
    mV : float
        Conversion from voltage [mV] to energy [MeV]
    mipSiEnergy : float
        Copied from module-wide mipSiEnergy [MeV]
    digiCollName : str
        Name of digi collection
    digiPassName : str
        Name of digi pass
    secondOrderEnergyCorrection : float
        Correction to weighted energy
    layerWeights : list of floats
        Weighting factors depending on layer index
    """

    def __init__(self, instance_name = 'ecalRecon') : 
        super().__init__(instance_name , 'ldmx::EcalRecProducer','Ecal')

        self.hgcroc = EcalHgcrocEmulator()

        self.mipSiEnergy = mipSiEnergy #needed for layer weights

        #Volts -> Energy conversion
        #   voltage [mV] ( readout pad capacitance [pF] ) ( 1000 electrons / 0.162 fC ) ( 1 MIP / electrons ) ( energy / MIP ) = energy [MeV]
        self.mV  = mipSiEnergy / self.hgcroc.calculateVoltage( nElectronsPerMIP )

        self.digiCollName = 'EcalDigis'
        self.digiPassName = ''

        # geometry dependent settings
        # use helper functions to set these
        self.secondOrderEnergyCorrection = 1.
        self.layerWeights = [ ]

        from LDMX.DetDescr import EcalHexReadout
        self.hexReadout = EcalHexReadout.EcalHexReadout()

        self.v12() #use v12 geometry by default

    def v2(self) :
        """These layerWeights and energy correction were calculated at least before v3 geometry.

        The second order energy correction is determined by comparing the mean of 1M single 4GeV
        electron events with 4GeV.
        """

        self.hexReadout.v9()
        self.secondOrderEnergyCorrection = 0.948;
        self.layerWeights = [
            1.641, 3.526, 5.184, 6.841,
            8.222, 8.775, 8.775, 8.775, 8.775, 8.775, 8.775, 8.775, 8.775, 8.775,
            8.775, 8.775, 8.775, 8.775, 8.775, 8.775, 8.775, 8.775, 12.642, 16.51,
            16.51, 16.51, 16.51, 16.51, 16.51, 16.51, 16.51, 16.51, 16.51, 8.45
            ]

    def v9(self) :
        """These layerWeights and energy correction were calculated for the v9 geometry.

        The second order energy correction is determined by comparing the mean of 1M single 4GeV
        electron events with 4GeV.
        """

        self.hexReadout.v9()
        self.secondOrderEnergyCorrection = 4000. / 4012.;
        self.layerWeights = [
            1.019, 1.707, 3.381, 5.022, 6.679, 8.060, 8.613, 8.613, 8.613, 8.613, 8.613,
            8.613, 8.613, 8.613, 8.613, 8.613, 8.613, 8.613, 8.613, 8.613, 8.613, 8.613,
            8.613, 12.480, 16.347, 16.347, 16.347, 16.347, 16.347, 16.347, 16.347, 16.347,
            16.347, 8.334
            ]

    def v12(self) :
        """These layerWeights and energy correction were calculated for the v12 geometry.

        The second order energy correction is determined by comparing the mean of 1M single 4GeV
        electron events with 4GeV.
        """

        self.hexReadout.v12()
        self.secondOrderEnergyCorrection = 4000./4010.;
        self.layerWeights = [
            1.675, 2.724, 4.398, 6.039, 7.696, 9.077, 9.630, 9.630, 9.630, 9.630, 9.630,
            9.630, 9.630, 9.630, 9.630, 9.630, 9.630, 9.630, 9.630, 9.630, 9.630, 9.630,
            9.630, 13.497, 17.364, 17.364, 17.364, 17.364, 17.364, 17.364, 17.364, 17.364,
            17.364, 8.990
            ]
<|MERGE_RESOLUTION|>--- conflicted
+++ resolved
@@ -69,18 +69,12 @@
         #   this leads to ~ 470 mV/MeV or ~6.8 MeV maximum hit (if 320 fC is max ADC range)
         self.MeV = (1./mipSiEnergy)*self.hgcroc.calculateVoltage( nElectronsPerMIP )
 
-<<<<<<< HEAD
-=======
-        import time
-        self.randomSeed = int(time.time())
-
         # ecal hexagon geometry parameters
         # used for putting noise into empty channels
         self.nEcalLayers      = 34
         self.nModulesPerLayer = 7
         self.nCellsPerModule  = 397
 
->>>>>>> ced026e8
 class EcalRecProducer(Producer) :
     """Configuration for the EcalRecProducer
 
